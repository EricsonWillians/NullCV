--- conflicted
+++ resolved
@@ -1,10 +1,4 @@
-<<<<<<< HEAD
-[NullCV]
-Copyright (c) [2025] [SparkliTwizzl]
-=======
 # The Cryptographic Commons License (CCL)
->>>>>>> 8bf2ed69
-
 Version 1.0 — April 2025  
 Issued by: The NullCV Collective  
 Identity Hash: 0x81f8abB9eC86A9D8d1A9e3Bd29345CdC235eA91e  
